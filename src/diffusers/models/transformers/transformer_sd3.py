--- conflicted
+++ resolved
@@ -288,11 +288,8 @@
         encoder_hidden_states: torch.FloatTensor = None,
         pooled_projections: torch.FloatTensor = None,
         timestep: torch.LongTensor = None,
-<<<<<<< HEAD
         attention_mask:torch.BoolTensor=None,
-=======
         block_controlnet_hidden_states: List = None,
->>>>>>> a785992c
         joint_attention_kwargs: Optional[Dict[str, Any]] = None,
         return_dict: bool = True,
     ) -> Union[torch.FloatTensor, Transformer2DModelOutput]:
